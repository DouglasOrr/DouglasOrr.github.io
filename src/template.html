<!DOCTYPE html>
<html lang="en">

<head>
  <meta charset="utf-8">
  <meta name="viewport" content="width=device-width, initial-scale=1, shrink-to-fit=no">
  <meta name="author" content="Douglas Orr">
  <meta name="keywords" content="{{keywords}}">
  <link rel="stylesheet" href="/css/lib.css">
  <link rel="stylesheet" href="/css/custom.css">
  <script type="text/javascript" src="/js/custom.js" defer></script>
  <script type="text/javascript" src="/js/lib.js" defer></script>
  <title>{{title}}</title>
</head>

<body>
  <nav class="navbar navbar-dark bg-dark">
    <a class="navbar-brand" href="/">Doug's Diversions</a>
  </nav>
  <div class="container dd-root">
    <div class="row">
      <div class="col">
        {{body}}
      </div>
    </div>
<<<<<<< HEAD
    <div class="row">
      <div class="dd-footer">
        Note: All views or opinions expressed here are those of the author at time of writing and do not represent those
        of any employer or other organization, past or present.
=======
    <div class="row dd-footer">
      <div class="col">
        <p>Note: All views or opinions expressed here are those of the author at time of writing and do not represent
          those of any employer or other organization, past or present.</p>
        <p>Please let me know of errors or missing references by <a
            href="https://github.com/DouglasOrr/DouglasOrr.github.io/issues">raising an issue on GitHub</a>.</p>
>>>>>>> ab2860b2
      </div>
    </div>
  </div>
</body>

</html><|MERGE_RESOLUTION|>--- conflicted
+++ resolved
@@ -23,19 +23,12 @@
         {{body}}
       </div>
     </div>
-<<<<<<< HEAD
-    <div class="row">
-      <div class="dd-footer">
-        Note: All views or opinions expressed here are those of the author at time of writing and do not represent those
-        of any employer or other organization, past or present.
-=======
     <div class="row dd-footer">
       <div class="col">
         <p>Note: All views or opinions expressed here are those of the author at time of writing and do not represent
           those of any employer or other organization, past or present.</p>
         <p>Please let me know of errors or missing references by <a
             href="https://github.com/DouglasOrr/DouglasOrr.github.io/issues">raising an issue on GitHub</a>.</p>
->>>>>>> ab2860b2
       </div>
     </div>
   </div>
